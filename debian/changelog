--- conflicted
+++ resolved
@@ -1,16 +1,9 @@
 missingh (0.18.2) unstable; urgency=low
 
-<<<<<<< HEAD
-  * Fixed bug in globbing
-  * Fixed hugs dependency
-
- -- John Goerzen <jgoerzen@complete.org>  Thu,  8 Mar 2007 04:10:43 -0600
-=======
   * Also fixed hugs HUnit dep (0.18.1 fixed the build-dep only).
     Closes: #412146.
 
  -- John Goerzen <jgoerzen@complete.org>  Sat, 24 Feb 2007 08:04:02 -0600
->>>>>>> ffe6b267
 
 missingh (0.18.1) unstable; urgency=low
 
