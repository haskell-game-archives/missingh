--- conflicted
+++ resolved
@@ -1,9 +1,5 @@
 Name: MissingH
-<<<<<<< HEAD
-Version: 1.2.0.2
-=======
 Version: 1.2.1.0
->>>>>>> 3b294f54
 License: BSD3
 Maintainer: John Goerzen <jgoerzen@complete.org>
 Author: John Goerzen
